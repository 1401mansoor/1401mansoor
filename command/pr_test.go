package command

import (
	"bytes"
	"encoding/json"
	"io/ioutil"
	"os"
<<<<<<< HEAD
	"reflect"
=======
	"os/exec"
>>>>>>> fdee02e3
	"regexp"
	"testing"

	"github.com/github/gh-cli/test"
	"github.com/github/gh-cli/utils"
)

func eq(t *testing.T, got interface{}, expected interface{}) {
	t.Helper()
	if !reflect.DeepEqual(got, expected) {
		t.Errorf("expected: %v, got: %v", expected, got)
	}
}

func TestPRStatus(t *testing.T) {
	initBlankContext("OWNER/REPO", "master")
	http := initFakeHTTP()

	jsonFile, _ := os.Open("../test/fixtures/prStatus.json")
	defer jsonFile.Close()
	http.StubResponse(200, jsonFile)

	output, err := test.RunCommand(RootCmd, "pr status")
	if err != nil {
		t.Errorf("error running command `pr status`: %v", err)
	}

	expectedPrs := []*regexp.Regexp{
		regexp.MustCompile(`#8.*\[strawberries\]`),
		regexp.MustCompile(`#9.*\[apples\]`),
		regexp.MustCompile(`#10.*\[blueberries\]`),
		regexp.MustCompile(`#11.*\[figs\]`),
	}

	for _, r := range expectedPrs {
		if !r.MatchString(output) {
			t.Errorf("output did not match regexp /%s/", r)
		}
	}
}

func TestPRList(t *testing.T) {
	initBlankContext("OWNER/REPO", "master")
	http := initFakeHTTP()

	jsonFile, _ := os.Open("../test/fixtures/prList.json")
	defer jsonFile.Close()
	http.StubResponse(200, jsonFile)

	out := bytes.Buffer{}
	prListCmd.SetOut(&out)

	RootCmd.SetArgs([]string{"pr", "list"})
	_, err := RootCmd.ExecuteC()
	if err != nil {
		t.Fatal(err)
	}

	eq(t, out.String(), `32	New feature	feature
29	Fixed bad bug	bug-fix
28	Improve documentation	docs
`)
}

func TestPRList_filtering(t *testing.T) {
	initBlankContext("OWNER/REPO", "master")
	http := initFakeHTTP()

	respBody := bytes.NewBufferString(`{ "data": {} }`)
	http.StubResponse(200, respBody)

	prListCmd.SetOut(ioutil.Discard)

	RootCmd.SetArgs([]string{"pr", "list", "-s", "all", "-l", "one", "-l", "two"})
	_, err := RootCmd.ExecuteC()
	if err != nil {
		t.Fatal(err)
	}

	bodyBytes, _ := ioutil.ReadAll(http.Requests[0].Body)
	reqBody := struct {
		Variables struct {
			State  []string
			Labels []string
		}
	}{}
	json.Unmarshal(bodyBytes, &reqBody)

	eq(t, reqBody.Variables.State, []string{"OPEN", "CLOSED", "MERGED"})
	eq(t, reqBody.Variables.Labels, []string{"one", "two"})
}

func TestPRView(t *testing.T) {
	initBlankContext("OWNER/REPO", "master")
	http := initFakeHTTP()

	jsonFile, _ := os.Open("../test/fixtures/prView.json")
	defer jsonFile.Close()
	http.StubResponse(200, jsonFile)

	var seenCmd *exec.Cmd
	restoreCmd := utils.SetPrepareCmd(func(cmd *exec.Cmd) utils.Runnable {
		seenCmd = cmd
		return &outputStub{}
	})
	defer restoreCmd()

	output, err := test.RunCommand(RootCmd, "pr view")
	if err != nil {
		t.Errorf("error running command `pr view`: %v", err)
	}

	if output == "" {
		t.Errorf("command output expected got an empty string")
	}

	if seenCmd == nil {
		t.Fatal("expected a command to run")
	}
	url := seenCmd.Args[len(seenCmd.Args)-1]
	if url != "https://github.com/OWNER/REPO/pull/10" {
		t.Errorf("got: %q", url)
	}
}

func TestPRView_NoActiveBranch(t *testing.T) {
	initBlankContext("OWNER/REPO", "master")
	http := initFakeHTTP()

	jsonFile, _ := os.Open("../test/fixtures/prView_NoActiveBranch.json")
	defer jsonFile.Close()
	http.StubResponse(200, jsonFile)

	var seenCmd *exec.Cmd
	restoreCmd := utils.SetPrepareCmd(func(cmd *exec.Cmd) utils.Runnable {
		seenCmd = cmd
		return &outputStub{}
	})
	defer restoreCmd()

	output, err := test.RunCommand(RootCmd, "pr view")
	if err == nil || err.Error() != "the 'master' branch has no open pull requests" {
		t.Errorf("error running command `pr view`: %v", err)
	}

	if seenCmd != nil {
		t.Fatalf("unexpected command: %v", seenCmd.Args)
	}

	// Now run again but provide a PR number
	output, err = test.RunCommand(RootCmd, "pr view 23")
	if err != nil {
		t.Errorf("error running command `pr view`: %v", err)
	}

	if output == "" {
		t.Errorf("command output expected got an empty string")
	}

	if seenCmd == nil {
		t.Fatal("expected a command to run")
	}
	url := seenCmd.Args[len(seenCmd.Args)-1]
	if url != "https://github.com/OWNER/REPO/pull/23" {
		t.Errorf("got: %q", url)
	}
}<|MERGE_RESOLUTION|>--- conflicted
+++ resolved
@@ -5,11 +5,8 @@
 	"encoding/json"
 	"io/ioutil"
 	"os"
-<<<<<<< HEAD
+	"os/exec"
 	"reflect"
-=======
-	"os/exec"
->>>>>>> fdee02e3
 	"regexp"
 	"testing"
 
