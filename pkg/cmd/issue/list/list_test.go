--- conflicted
+++ resolved
@@ -71,12 +71,8 @@
 		t.Errorf("error running command `issue list`: %v", err)
 	}
 
-<<<<<<< HEAD
-	eq(t, output.Stderr(), "")
+	assert.Equal(t, "", output.Stderr())
 	//nolint:staticcheck // prefer exact matchers over ExpectLines
-=======
-	assert.Equal(t, "", output.Stderr())
->>>>>>> 4d28c791
 	test.ExpectLines(t, output.String(),
 		`1[\t]+number won[\t]+label[\t]+\d+`,
 		`2[\t]+number too[\t]+label[\t]+\d+`,
