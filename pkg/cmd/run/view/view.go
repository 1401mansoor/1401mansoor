--- conflicted
+++ resolved
@@ -5,12 +5,9 @@
 	"fmt"
 	"io"
 	"net/http"
-<<<<<<< HEAD
 	"os"
 	"path"
-=======
 	"strconv"
->>>>>>> 35c55fd7
 	"time"
 
 	"github.com/AlecAivazis/survey/v2"
